from functools import partial

import flax.linen as nn
import jax
import jax.numpy as jnp
<<<<<<< HEAD
import numpy as np
=======
from einops import rearrange
>>>>>>> 48259060
from jax import random

from hps import Hyperparams
from rnn import RNNBlock, lecun_normal


def gaussian_kl(q, p):
    q_mean, q_logstd = q
    p_mean, p_logstd = p
    return jnp.sum(
        p_logstd
        - q_logstd
        + (jnp.exp(q_logstd) ** 2 + (q_mean - p_mean) ** 2)
        / (2 * jnp.exp(p_logstd) ** 2)
        - 0.5
    )


def gaussian_sample(p, rng):
    mean, logstd = p
    return mean + jnp.exp(logstd) * random.normal(rng, mean.shape)


def log_likelihood(logits, x):
    bat, seq, chan, cat = logits.shape
    assert x.shape == (bat, seq, chan)
    return jnp.sum(
        jnp.take_along_axis(jax.nn.log_softmax(logits), x[..., None], -1)
    )


def loss_and_metrics(logits, kls, x):
    normalizer = x.size * jnp.log(2)
    ll = log_likelihood(logits, x) / normalizer
    kls = {f"kl-{idx}": k / normalizer for idx, k in enumerate(kls)}
    kl_total = sum(kls.values())
    loss = -(ll - kl_total)
    return loss, {"loss": loss, "log-like": ll, "kl-total": kl_total, **kls}


class DownPool(nn.Module):
    # TODO: add support for padding
    H: Hyperparams

    @nn.compact
    def __call__(self, x):
        batch_size, seq_len, dim = x.shape
        x = rearrange(x, "...(l m) d -> ... l (d m)", m=self.H.pool_multiplier)
        return nn.Dense(dim * self.H.pool_expand)(x)


class UpPool(nn.Module):
    # TODO: add support for padding
    H: Hyperparams

    @nn.compact
    def __call__(self, x):
        batch_size, seq_len, dim = x.shape
        expand_ratio = int(self.H.pool_multiplier / self.H.pool_expand)
        x = nn.Dense(dim * expand_ratio)(x)
        x = rearrange(x, "... l (d m) -> ... (l m) d", m=self.H.pool_multiplier)
        return x


class DecoderBlock(nn.Module):
    H: Hyperparams
    n_layers: int
    expand_factor: int = 1

    def setup(self):
<<<<<<< HEAD
        block = partial(RNNBlock, self.H)
        self.q_block = block(
            d_out=self.H.zdim * 2,
=======
        zdim = self.H.zdim * self.expand_factor
        rnn_out_size = self.H.rnn_out_size * self.expand_factor

        blocks = partial(
            RNNBlocks, self.H, self.n_layers, expand_factor=self.expand_factor
        )
        self.q_block = blocks(
            d_out=zdim * 2,
>>>>>>> 48259060
            bidirectional=True,
            residual=False,
            last_scale=.1,
        )
<<<<<<< HEAD
        self.p_block = block(
            d_out=self.H.zdim * 2 + self.H.rnn_out_size,
=======
        self.p_block = blocks(
            d_out=zdim * 2 + rnn_out_size,
>>>>>>> 48259060
            bidirectional=False,
            residual=False,
            last_scale=0.0,
        )
<<<<<<< HEAD
        self.res_block = block(
            d_out=self.H.rnn_out_size,
=======
        self.res_block = blocks(
            d_out=rnn_out_size,
>>>>>>> 48259060
            bidirectional=False,
            residual=True,
            last_scale=1.,
        )
        self.z_proj = nn.Dense(
            self.H.rnn_out_size,
        )
<<<<<<< HEAD
=======
        self.z_proj = nn.Dense(rnn_out_size)
        self.up_pool = UpPool(self.H)
>>>>>>> 48259060

    @nn.compact
    def __call__(self, x, cond_enc, rng):
        # TODO: consider different location of up-pool in the decoder block
        zdim = self.H.zdim * self.expand_factor

        q = jnp.split(
            self.q_block(jnp.concat([x, cond_enc], axis=-1)), 2, axis=-1
        )
        *p, x_p = jnp.split(self.p_block(x), [zdim, zdim * 2], axis=-1)

        z = gaussian_sample(q, rng)
        kl = gaussian_kl(q, p)

        x = self.res_block(x + x_p + self.z_proj(z))
        x = self.up_pool(x)
        return x, kl

    def sample_prior(self, x, rng):
        zdim = self.H.zdim * self.expand_factor

        *p, x_p = jnp.split(self.p_block(x), [zdim, zdim * 2], axis=-1)
        z = gaussian_sample(p, rng)
        return self.up_pool(self.res_block(x + x_p + self.z_proj(z)))


class Decoder(nn.Module):
    # TODO: consider models with diff. number of latent variables per block
    H: Hyperparams

    def setup(self):
        H = self.H
<<<<<<< HEAD
        self.blocks = [
            DecoderBlock(H, H.decoder_rnn_layers)
            for _ in range(H.decoder_rnn_layers)
=======
        self.init_dim = H.rnn_out_size * H.pool_expand ** len(
            H.decoder_rnn_layers
        )
        expand_factors = reversed(
            [H.pool_expand ** (i + 1) for i in range(len(H.decoder_rnn_layers))]
        )

        self.blocks = [
            DecoderBlock(H, n_layers=depth, expand_factor=expand_factor)
            for depth, expand_factor in zip(
                H.decoder_rnn_layers, expand_factors
            )
>>>>>>> 48259060
        ]
        self.x_bias = self.param(
            "x_bias", nn.initializers.zeros, (self.init_dim,)
        )
        self.final = nn.Dense(H.data_num_channels * H.data_num_cats)

    def __call__(self, cond_enc, rng):
        H = self.H
        # TODO: consider if it is useful to store sampled latents as well
        kls = []
        x = jnp.broadcast_to(
            self.x_bias, cond_enc[0].shape[:-1] + (self.init_dim,)
        )
        for block_id, (block, acts) in enumerate(zip(self.blocks, cond_enc)):
            rng, block_rng = random.split(rng)
            x, kl = block(x, acts, block_rng)
            kls.append(kl)
        batch_size, seq_len, _ = x.shape
        x = jnp.reshape(
            self.final(x),
            (batch_size, seq_len, H.data_num_channels, H.data_num_cats),
        )
        return x, kls

    def sample_prior(self, gen_len, n_samples, rng):
        gen_len = gen_len // (self.H.pool_multiplier ** len(self.blocks))
        x = jnp.broadcast_to(self.x_bias, (n_samples, gen_len, self.init_dim))
        for block in self.blocks:
            rng, block_rng = random.split(rng)
            x = block.sample_prior(x, block_rng)
        x = self.final(x)
        return x


class Encoder(nn.Module):
    H: Hyperparams

    def setup(self):
        expand_factors = [
            self.H.pool_expand ** (i + 1)
            for i in range(len(self.H.encoder_rnn_layers))
        ]

        self.initial = nn.Dense(self.H.rnn_out_size)
        self.blocks = [
            RNNBlock(
                H=self.H,
<<<<<<< HEAD
                d_out=self.H.rnn_out_size,
                bidirectional=True,
                residual=True,
            )
            for _ in range(self.H.encoder_rnn_layers)
=======
                n_layers=depth,
                d_out=self.H.rnn_out_size * expand_factor,
                expand_factor=expand_factor,
                bidirectional=True,
                residual=True,
            )
            for depth, expand_factor in zip(
                self.H.encoder_rnn_layers, expand_factors
            )
>>>>>>> 48259060
        ]

    @nn.compact
    def __call__(self, x):
        x = self.initial(self.H.data_preprocess_fn(x))
        acts = []
        for block in self.blocks:
            x = block(x)
            x = DownPool(self.H)(x)
            acts.append(x)
        return list(reversed(acts))


class VSSM(nn.Module):
    H: Hyperparams

    def setup(self):
        self.encoder = Encoder(H=self.H)
        self.decoder = Decoder(H=self.H)

    def __call__(self, x, rng):
        logits, kls = self.decoder(self.encoder(x), rng)
        return loss_and_metrics(logits, kls, x)

    def sample_prior(self, gen_len, n_samples, rng):
        return self.decoder.sample_prior(gen_len, n_samples, rng)<|MERGE_RESOLUTION|>--- conflicted
+++ resolved
@@ -3,11 +3,8 @@
 import flax.linen as nn
 import jax
 import jax.numpy as jnp
-<<<<<<< HEAD
 import numpy as np
-=======
 from einops import rearrange
->>>>>>> 48259060
 from jax import random
 
 from hps import Hyperparams
@@ -55,8 +52,8 @@
     @nn.compact
     def __call__(self, x):
         batch_size, seq_len, dim = x.shape
-        x = rearrange(x, "...(l m) d -> ... l (d m)", m=self.H.pool_multiplier)
-        return nn.Dense(dim * self.H.pool_expand)(x)
+        x = rearrange(x, "...(l m) d -> ... l (d m)", m=self.H.pool_scale)
+        return nn.Dense(dim * self.H.pool_features)(x)
 
 
 class UpPool(nn.Module):
@@ -66,71 +63,49 @@
     @nn.compact
     def __call__(self, x):
         batch_size, seq_len, dim = x.shape
-        expand_ratio = int(self.H.pool_multiplier / self.H.pool_expand)
-        x = nn.Dense(dim * expand_ratio)(x)
-        x = rearrange(x, "... l (d m) -> ... (l m) d", m=self.H.pool_multiplier)
+        assert (dim * self.H.pool_scale) % self.H.pool_features == 0
+        x = nn.Dense((dim * self.H.pool_scale) // self.H.pool_features)(x)
+        x = rearrange(x, "... l (d m) -> ... (l m) d", m=self.H.pool_scale)
         return x
 
 
 class DecoderBlock(nn.Module):
+    # TODO: also adapt the rnn hidden size according to location
     H: Hyperparams
     n_layers: int
-    expand_factor: int = 1
+    up_pool: bool = False
+    location: int = 0
 
     def setup(self):
-<<<<<<< HEAD
+        zdim = self.H.zdim * (self.H.pool_features**self.location)
+        out_size = self.H.rnn_out_size * (self.H.pool_features**self.location)
         block = partial(RNNBlock, self.H)
         self.q_block = block(
-            d_out=self.H.zdim * 2,
-=======
-        zdim = self.H.zdim * self.expand_factor
-        rnn_out_size = self.H.rnn_out_size * self.expand_factor
-
-        blocks = partial(
-            RNNBlocks, self.H, self.n_layers, expand_factor=self.expand_factor
-        )
-        self.q_block = blocks(
             d_out=zdim * 2,
->>>>>>> 48259060
             bidirectional=True,
             residual=False,
             last_scale=.1,
         )
-<<<<<<< HEAD
         self.p_block = block(
-            d_out=self.H.zdim * 2 + self.H.rnn_out_size,
-=======
-        self.p_block = blocks(
-            d_out=zdim * 2 + rnn_out_size,
->>>>>>> 48259060
+            d_out=zdim * 2 + out_size,
             bidirectional=False,
             residual=False,
             last_scale=0.0,
         )
-<<<<<<< HEAD
         self.res_block = block(
-            d_out=self.H.rnn_out_size,
-=======
-        self.res_block = blocks(
-            d_out=rnn_out_size,
->>>>>>> 48259060
+            d_out=out_size,
             bidirectional=False,
             residual=True,
-            last_scale=1.,
+            last_scale=1. / np.sqrt(self.n_layers),
         )
         self.z_proj = nn.Dense(
-            self.H.rnn_out_size,
-        )
-<<<<<<< HEAD
-=======
-        self.z_proj = nn.Dense(rnn_out_size)
-        self.up_pool = UpPool(self.H)
->>>>>>> 48259060
-
-    @nn.compact
+            out_size, kernel_init=lecun_normal(1 / np.sqrt(self.n_layers)
+        )
+        if self.up_pool:
+            self.up_pool_ = UpPool(self.H)
+
     def __call__(self, x, cond_enc, rng):
-        # TODO: consider different location of up-pool in the decoder block
-        zdim = self.H.zdim * self.expand_factor
+        zdim = self.H.zdim * (self.H.pool_features**self.location)
 
         q = jnp.split(
             self.q_block(jnp.concat([x, cond_enc], axis=-1)), 2, axis=-1
@@ -141,42 +116,54 @@
         kl = gaussian_kl(q, p)
 
         x = self.res_block(x + x_p + self.z_proj(z))
-        x = self.up_pool(x)
+        if self.up_pool:
+            x = self.up_pool_(x)
         return x, kl
 
     def sample_prior(self, x, rng):
-        zdim = self.H.zdim * self.expand_factor
+        zdim = self.H.zdim * (self.H.pool_features**self.location)
 
         *p, x_p = jnp.split(self.p_block(x), [zdim, zdim * 2], axis=-1)
         z = gaussian_sample(p, rng)
-        return self.up_pool(self.res_block(x + x_p + self.z_proj(z)))
+        x = self.res_block(x + x_p + self.z_proj(z))
+        if self.up_pool:
+            x = self.up_pool_(x)
+        return x
 
 
 class Decoder(nn.Module):
-    # TODO: consider models with diff. number of latent variables per block
     H: Hyperparams
 
     def setup(self):
         H = self.H
-<<<<<<< HEAD
-        self.blocks = [
-            DecoderBlock(H, H.decoder_rnn_layers)
-            for _ in range(H.decoder_rnn_layers)
-=======
-        self.init_dim = H.rnn_out_size * H.pool_expand ** len(
+        blocks = []
+        location = len(H.decoder_rnn_layers) - 1
+        total_layers = sum(H.decoder_rnn_layers)
+        for d in H.decoder_rnn_layers[:-1]:
+            for _ in range(d - 1):
+                blocks.append(DecoderBlock(
+                    H=H,
+                    n_layers=total_layers,
+                    up_pool=False,
+                    location=location,
+                ))
+            blocks.append(DecoderBlock(
+                H=H, n_layers=total_layers, up_pool=True, location=location,
+            ))
+            location = location - 1
+        assert location == 0
+        for _ in range(H.decoder_rnn_layers[-1]):
+            blocks.append(DecoderBlock(
+                H=H,
+                n_layers=total_layers,
+                up_pool=False,
+                location=location,
+            ))
+
+        self.blocks = blocks
+        self.init_dim = H.rnn_out_size * H.pool_features ** (len(
             H.decoder_rnn_layers
-        )
-        expand_factors = reversed(
-            [H.pool_expand ** (i + 1) for i in range(len(H.decoder_rnn_layers))]
-        )
-
-        self.blocks = [
-            DecoderBlock(H, n_layers=depth, expand_factor=expand_factor)
-            for depth, expand_factor in zip(
-                H.decoder_rnn_layers, expand_factors
-            )
->>>>>>> 48259060
-        ]
+        ) - 1)
         self.x_bias = self.param(
             "x_bias", nn.initializers.zeros, (self.init_dim,)
         )
@@ -189,6 +176,11 @@
         x = jnp.broadcast_to(
             self.x_bias, cond_enc[0].shape[:-1] + (self.init_dim,)
         )
+        cond_enc = [
+            c
+            for d, c in zip(self.H.decoder_rnn_layers, cond_enc)
+            for _ in range(d)
+        ]
         for block_id, (block, acts) in enumerate(zip(self.blocks, cond_enc)):
             rng, block_rng = random.split(rng)
             x, kl = block(x, acts, block_rng)
@@ -201,8 +193,9 @@
         return x, kls
 
     def sample_prior(self, gen_len, n_samples, rng):
-        gen_len = gen_len // (self.H.pool_multiplier ** len(self.blocks))
-        x = jnp.broadcast_to(self.x_bias, (n_samples, gen_len, self.init_dim))
+        init_len = gen_len // (self.H.pool_scale **
+                               (len(self.H.decoder_rnn_layers) - 1))
+        x = jnp.broadcast_to(self.x_bias, (n_samples, init_len, self.init_dim))
         for block in self.blocks:
             rng, block_rng = random.split(rng)
             x = block.sample_prior(x, block_rng)
@@ -213,43 +206,35 @@
 class Encoder(nn.Module):
     H: Hyperparams
 
-    def setup(self):
-        expand_factors = [
-            self.H.pool_expand ** (i + 1)
-            for i in range(len(self.H.encoder_rnn_layers))
-        ]
-
-        self.initial = nn.Dense(self.H.rnn_out_size)
-        self.blocks = [
-            RNNBlock(
-                H=self.H,
-<<<<<<< HEAD
-                d_out=self.H.rnn_out_size,
+    @nn.compact
+    def __call__(self, x):
+        # TODO: also expand the rnn hidden size
+        H = self.H
+        x = nn.Dense(self.H.rnn_out_size)(H.data_preprocess_fn(x))
+        acts = []
+        features = H.rnn_out_size
+        total_layers = sum(H.encoder_rnn_layers)
+        for d in H.encoder_rnn_layers[:-1]:
+            for _ in range(d):
+                x = RNNBlock(
+                    H=H,
+                    d_out=features,
+                    bidirectional=True,
+                    residual=True,
+                    last_scale=1.,
+                )(x)
+            acts.append(x)
+            features = features * H.pool_features
+            x = DownPool(H)(x)
+        for _ in range(H.encoder_rnn_layers[-1]):
+            x = RNNBlock(
+                H=H,
+                d_out=features,
                 bidirectional=True,
                 residual=True,
-            )
-            for _ in range(self.H.encoder_rnn_layers)
-=======
-                n_layers=depth,
-                d_out=self.H.rnn_out_size * expand_factor,
-                expand_factor=expand_factor,
-                bidirectional=True,
-                residual=True,
-            )
-            for depth, expand_factor in zip(
-                self.H.encoder_rnn_layers, expand_factors
-            )
->>>>>>> 48259060
-        ]
-
-    @nn.compact
-    def __call__(self, x):
-        x = self.initial(self.H.data_preprocess_fn(x))
-        acts = []
-        for block in self.blocks:
-            x = block(x)
-            x = DownPool(self.H)(x)
-            acts.append(x)
+                last_scale=1.,
+            )(x)
+        acts.append(x)
         return list(reversed(acts))
 
 
