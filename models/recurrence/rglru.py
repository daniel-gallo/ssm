import flax.linen as nn
import jax
import jax.numpy as jnp

from hps import Hyperparams
from models.efficient_scan import complex_lib, pallas, scan
from models.efficient_scan.common import ScanType
from models.recurrence.common import (
    BlockDiagonalLinear,
    complex_to_merged,
    get_scan_implementation,
    get_sinusoidal_embeddings,
    merged_to_complex,
    real_imag_complex,
    sqrt_bound_derivative,
)


class RGLRU(nn.Module):
    H: Hyperparams
    reverse: bool = False
    temporal_scale: int = 1  # rename
    feature_scale: int = 1  # rename

    @nn.compact
    def __call__(self, x, pos_emb=None, sampling=False):
        H_rnn = self.H.rnn
        # TODO: implement BlockDiagonalLinear from RecurrentGemma
        batch_size, seq_len, d_in = x.shape
        d_hidden = (
            H_rnn.d_hidden * self.feature_scale
            if H_rnn.adaptive_d
            else H_rnn.d_hidden
        )
        d_inner = d_hidden if H_rnn.only_real else d_hidden // 2

        def stable_init_real(rng, shape, eps=1e-8):
            r_min, r_max = H_rnn.init_minval_real, H_rnn.init_maxval_real
            u = jax.random.uniform(rng, shape=shape)
            a_real = 0.5 * jnp.log(u * (r_max**2 - r_min**2) + r_min**2 + eps)
            return jnp.log(jnp.exp(-a_real) - 1.0)

        def stable_init_imag(rng, shape):
            u = jax.random.uniform(rng, shape=shape)
            scale = (
                H_rnn.init_maxval_imag * self.temporal_scale
                if H_rnn.adaptive_phase
                else H_rnn.init_maxval_imag
            )
            return jnp.pi * scale * u

        a_real_param = self.param("a_real_param", stable_init_real, (d_inner,))
        if not H_rnn.only_real:
            a_imag_param = self.param(
                "a_imag_param", stable_init_imag, (d_inner,)
            )

        if H_rnn.pos_embedding:
            if pos_emb is None:
                pos_emb = get_sinusoidal_embeddings(batch_size, seq_len, 16)
            x = jnp.concatenate([x, pos_emb], -1)
        x = nn.Dense(d_hidden)(x)

        gate_x = complex_lib.sigmoid(
            BlockDiagonalLinear(
                n_blocks=H_rnn.n_diag_blocks,
                d_input=d_hidden,
                d_output=d_inner,
            )(x)
        )
        gate_a = complex_lib.sigmoid(
            BlockDiagonalLinear(
                n_blocks=H_rnn.n_diag_blocks,
                d_input=d_hidden,
                d_output=d_inner,
            )(x)
        )

        log_a = H_rnn.log_a_scale * gate_a * complex_lib.softplus(a_real_param)
        if H_rnn.only_real:
            a, a_squared = complex_lib.exp(log_a), complex_lib.exp(2 * log_a)
        else:
            log_a_imag = a_imag_param * gate_a
            log_a_complex = real_imag_complex(H_rnn, log_a, log_a_imag)
            a = complex_lib.exp(log_a_complex)
            a_squared = complex_lib.abs_squared(a)

        x = merged_to_complex(H_rnn, x)
        x = gate_x * x
        # TODO: placement of norm corresponding to RGLRU
        # reconsider doing it before gating
        if H_rnn.input_norm:
            x = sqrt_bound_derivative(1 - a_squared, 200) * x

        sharding_spec = (
            None
            if sampling
            else pallas.ShardingSpec(
                self.H._mesh(batch_size),
                batch_axis_name="batch",
                sequence_axis_name="seq",
            )
        )
        h, _ = scan.linear_scan(
            x=x,
            a=a,
            reverse=self.reverse,
            scan_type=(
                ScanType.LINEAR_NATIVE
                if sampling
                else get_scan_implementation(H_rnn)
            ),
            sharding_spec=sharding_spec,
            unroll=128,
        )
        h = complex_to_merged(H_rnn, h)
<<<<<<< HEAD
        return nn.Dense(d_in)(h)
=======
        h_last = complex_to_merged(H_rnn, h_last)
        return nn.Dense(d_in)(h), h_last

    def default_state(self, batch_size):
        H_rnn = self.H.rnn
        d_hidden = (
            H_rnn.d_hidden * self.feature_scale
            if H_rnn.adaptive_d
            else H_rnn.d_hidden
        )
        return jnp.zeros((batch_size, d_hidden))
>>>>>>> eabf8655
<|MERGE_RESOLUTION|>--- conflicted
+++ resolved
@@ -114,18 +114,4 @@
             unroll=128,
         )
         h = complex_to_merged(H_rnn, h)
-<<<<<<< HEAD
-        return nn.Dense(d_in)(h)
-=======
-        h_last = complex_to_merged(H_rnn, h_last)
-        return nn.Dense(d_in)(h), h_last
-
-    def default_state(self, batch_size):
-        H_rnn = self.H.rnn
-        d_hidden = (
-            H_rnn.d_hidden * self.feature_scale
-            if H_rnn.adaptive_d
-            else H_rnn.d_hidden
-        )
-        return jnp.zeros((batch_size, d_hidden))
->>>>>>> eabf8655
+        return nn.Dense(d_in)(h)