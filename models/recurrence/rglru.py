--- conflicted
+++ resolved
@@ -109,13 +109,4 @@
             unroll=128,
         )
         h = complex_to_merged(H_rnn, h)
-<<<<<<< HEAD
-        return nn.Dense(self.d_out)(h)
-=======
-        h_last = complex_to_merged(H_rnn, h_last)
-        return nn.Dense(d_in)(h), h_last
-
-    def default_state(self, batch_size):
-        H_rnn = self.H.rnn
-        return jnp.zeros((batch_size, H_rnn.d_hidden))
->>>>>>> 6472327f
+        return nn.Dense(d_in)(h)