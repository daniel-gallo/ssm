import dataclasses
import itertools
from typing import List, Tuple

import jax.numpy as jnp
from flax import linen as nn

import models.recurrentgemma.jax as recurrentgemma
from data import PaddedArray
from hps import Hyperparams
from models.losses import padded_log_likelihood
from models.recurrentgemma.jax import ShardingSpec


@dataclasses.dataclass(frozen=True)
class RecurrentGemmaHyperparams(Hyperparams):
    width: int = 256
    mlp_expansion_factor: int = 3
    num_heads: int = 8
    num_blocks: int = 8
    embeddings_scale_by_sqrt_dim: bool = True
    attention_window_size: int = 256
    logits_soft_cap: float = 30.0
    pattern: Tuple[str, ...] = ("recurrent", "recurrent", "attention")

    @property
    def model(self):
        return RecurrentGemma(self)

    @property
    def sample_fn(self):
        def _sample_fn(weights, seq_len, num_samples, rng):
            griffin_config = get_griffin_config(self)
            sampler = recurrentgemma.Sampler(
                model=recurrentgemma.Griffin(
                    griffin_config, param_dtype=jnp.bfloat16
                ),
<<<<<<< HEAD
                vocab=AudioVocabulary(),
                params=weights["params"]["Griffin_0"],
=======
                vocab=AudioVocabulary(self.data_num_cats),
                params=weights["params"]["model"],
>>>>>>> 80615d6f
                deterministic_sampling=False,
            )

            sample = sampler(
                input_strings=[""] * num_samples,
                total_generation_steps=seq_len,
                rng=rng.copy(),
                return_logits=True,
            ).tokens
            sample = jnp.stack([sample[i] for i in range(num_samples)])[
                :, :, jnp.newaxis
            ]

            return sample

        return _sample_fn


class AudioVocabulary:
    def __init__(self, num_cats):
        self.num_cats = num_cats
        # TODO: use a proper BOS, not the middle category
        if self.num_cats == 2:
            # For MNIST, this will be black
            self._bos_id = 0
        else:
            # For audio, this will be 128 (retro-compatibility with currently-running models)
            self._bos_id = num_cats // 2
        self._pad_id = self._bos_id
        # Unused: the model cannot produce it
        self._eos_id = num_cats

    def bos_id(self):
        return self._bos_id

    def eos_id(self):
        return self._eos_id

    def pad_id(self):
        return self._pad_id

    def EncodeAsIds(self, input_string: str):
        tokens = input_string.split()
        tokens = list(map(int, tokens))
        return tokens

    def DecodeIds(self, tokens: List[int]):
        return " ".join(map(str, tokens))


def loss_and_metrics(logits, x: PaddedArray):
    ll = padded_log_likelihood(logits, x)
    loss = -ll
    return loss, {
        "loss": loss,
        "log-like": ll,
        "mean_0": jnp.mean(logits[:, 0]),
        "max_0": jnp.max(logits[:, 0]),
        "min_0": jnp.min(logits[:, 0]),
        "mean_l": jnp.mean(logits[:, -1]),
        "max_l": jnp.max(logits[:, -1]),
        "min_l": jnp.min(logits[:, -1]),
    }


def get_griffin_config(H: RecurrentGemmaHyperparams):
    str_to_block = {
        "recurrent": recurrentgemma.TemporalBlockType.RECURRENT,
        "attention": recurrentgemma.TemporalBlockType.ATTENTION,
    }
    pattern = map(str_to_block.__getitem__, H.pattern)
    pattern = itertools.cycle(pattern)
    block_types = tuple(itertools.islice(pattern, H.num_blocks))

    return recurrentgemma.GriffinConfig(
        vocab_size=H.data_num_cats,
        width=H.width,
        mlp_expanded_width=H.width * H.mlp_expansion_factor,
        num_heads=H.num_heads,
        block_types=block_types,
        embeddings_scale_by_sqrt_dim=H.embeddings_scale_by_sqrt_dim,
        attention_window_size=H.attention_window_size,
        logits_soft_cap=H.logits_soft_cap,
    )


class RecurrentGemma(nn.Module):
    H: RecurrentGemmaHyperparams

<<<<<<< HEAD
    @nn.compact
=======
    def setup(self):
        self.model = recurrentgemma.Griffin(
            get_griffin_config(self.H), param_dtype=jnp.bfloat16
        )
        self.vocabulary = AudioVocabulary(self.H.data_num_cats)

>>>>>>> 80615d6f
    def __call__(self, x: PaddedArray, rng=None, training=False):
        bs, seq_len, c = x.raw.shape
        assert c == 1

<<<<<<< HEAD
        sharding_spec = ShardingSpec(
            mesh=self.H._mesh(bs),
            batch_axis_name="batch",
            sequence_axis_name="seq",
        )
        model = recurrentgemma.Griffin(
            get_griffin_config(self.H),
            param_dtype=jnp.bfloat16,
            scan_sharding_spec=sharding_spec,
        )

        # TODO: use a proper BOS
        model_input = jnp.full((bs, seq_len), 128)
=======
        model_input = jnp.full((bs, seq_len), self.vocabulary.bos_id())
>>>>>>> 80615d6f
        model_input = model_input.at[:, 1:].set(x.raw[:, :-1, 0])
        pos = jnp.repeat(jnp.arange(seq_len)[None], bs, axis=0)
        logits, _ = model(model_input, pos, return_cache=False)
        return loss_and_metrics(logits, x)<|MERGE_RESOLUTION|>--- conflicted
+++ resolved
@@ -35,13 +35,8 @@
                 model=recurrentgemma.Griffin(
                     griffin_config, param_dtype=jnp.bfloat16
                 ),
-<<<<<<< HEAD
-                vocab=AudioVocabulary(),
+                vocab=AudioVocabulary(self.data_num_cats),
                 params=weights["params"]["Griffin_0"],
-=======
-                vocab=AudioVocabulary(self.data_num_cats),
-                params=weights["params"]["model"],
->>>>>>> 80615d6f
                 deterministic_sampling=False,
             )
 
@@ -131,21 +126,11 @@
 class RecurrentGemma(nn.Module):
     H: RecurrentGemmaHyperparams
 
-<<<<<<< HEAD
     @nn.compact
-=======
-    def setup(self):
-        self.model = recurrentgemma.Griffin(
-            get_griffin_config(self.H), param_dtype=jnp.bfloat16
-        )
-        self.vocabulary = AudioVocabulary(self.H.data_num_cats)
-
->>>>>>> 80615d6f
     def __call__(self, x: PaddedArray, rng=None, training=False):
         bs, seq_len, c = x.raw.shape
         assert c == 1
 
-<<<<<<< HEAD
         sharding_spec = ShardingSpec(
             mesh=self.H._mesh(bs),
             batch_axis_name="batch",
@@ -157,11 +142,8 @@
             scan_sharding_spec=sharding_spec,
         )
 
-        # TODO: use a proper BOS
-        model_input = jnp.full((bs, seq_len), 128)
-=======
-        model_input = jnp.full((bs, seq_len), self.vocabulary.bos_id())
->>>>>>> 80615d6f
+        model_input = jnp.full((bs, seq_len),
+                               AudioVocabulary(self.H.data_num_cats).bos_id())
         model_input = model_input.at[:, 1:].set(x.raw[:, :-1, 0])
         pos = jnp.repeat(jnp.arange(seq_len)[None], bs, axis=0)
         logits, _ = model(model_input, pos, return_cache=False)
