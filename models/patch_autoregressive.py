--- conflicted
+++ resolved
@@ -60,7 +60,7 @@
 
     # Model architecture
     pool_temporal: tuple[int, ...] = (2, 2, 2, 2, 2, 2)
-    pool_features: tuple[int, ...] = (1, 1, 2, 1, 1, 1)
+    pool_features: tuple[int, ...] = (1, 1, 1, 1, 1, 1)
     model_structure: tuple[tuple[str, ...], ...] = (
         ("conv", "conv", "rglru", "rglru"),
         ("conv", "conv", "rglru", "rglru"),
@@ -70,7 +70,6 @@
         ("conv", "conv", "rglru", "rglru", "rglru", "rglru"),
         ("rglru", "rglru", "rglru", "rglru", "rglru", "rglru"),
     )
-<<<<<<< HEAD
     # model_structure: tuple[tuple[str, ...], ...] = (
     #     ("conv", "conv", "rglru", "rglru"),
     #     ("conv", "conv", "rglru", "rglru"),
@@ -81,20 +80,13 @@
     #     ("rglru", "rglru", "rglru", "rglru", "mwa", "rglru", "rglru", "mwa"),
     # )
 
-=======
->>>>>>> 8e11e61e
     unet: bool = True
     cls_head: tuple[str, ...] = ()
 
     use_norm: bool = True
     use_gating: bool = True
     use_temporal_cnn: bool = True
-<<<<<<< HEAD
-    skip_residual: Literal["add", "mean", "mlp"] = "add"
-    input_transform: Literal["mlp", "sine", "embed"] = "embed"
-=======
     input_transform: Literal["mlp", "sine", "embed"] = "sine"
->>>>>>> 8e11e61e
 
     base_dim: int = 64
     ff_expand: int = 2
@@ -140,16 +132,16 @@
                 layer=TemporalMixingBlock(H),
                 last_layer_init_scale=last_layer_init_scale,
             )
+        case "mlp":
+            return ResBlock(
+                H,
+                layer=MLPBlock(H),
+                last_layer_init_scale=last_layer_init_scale,
+            )
         case "mwa":
             return ResBlock(
                 H,
                 layer=AttentionBlock(H),
-                last_scale=last_scale,
-            )
-        case "mlp":
-            return ResBlock(
-                H,
-                layer=MLPBlock(H),
                 last_layer_init_scale=last_layer_init_scale,
             )
         case _:
@@ -230,24 +222,18 @@
     last_layer_init_scale: float
 
     @nn.compact
-<<<<<<< HEAD
-    def __call__(self, x, segment_pos, state=None, training=False):
-        bs, seq_len, dim = x.shape
-
-        z = nn.LayerNorm()(x) if self.H.use_norm else x
-        z, state = self.layer(z, segment_pos, state)
-        z = nn.Dropout(self.H.dropout_rate, deterministic=not training)(z)
-        z = z * self.last_scale
-        return x + z, state
-=======
-    def __call__(self, x, state=None, training=False, sampling=False):
+    def __call__(
+        self, x, segment_pos, state=None, training=False, sampling=False
+    ):
         _, _, d = x.shape
 
         skip = x
 
         x = nn.LayerNorm()(x) if self.H.use_norm else x
 
-        x_branch, state = self.layer(x, state, sampling=sampling)
+        x_branch, state = self.layer(
+            x, segment_pos=segment_pos, state=state, sampling=sampling
+        )
         if self.H.use_gating:
             _, _, inner_d = x_branch.shape
             gating_branch = nn.Dense(inner_d)(x)
@@ -263,7 +249,6 @@
         x = nn.Dropout(self.H.dropout_rate, deterministic=not training)(x)
 
         return skip + x, state
->>>>>>> 8e11e61e
 
     def default_state(self, bs, dim):
         return self.layer.default_state(bs, dim)
@@ -273,23 +258,10 @@
     H: PatchARHyperparams
 
     @nn.compact
-<<<<<<< HEAD
-    def __call__(self, x, segment_pos, state=None):
-        bs, seq_len, dim = x.shape
-        expand = self.expand or self.H.ff_expand
-        z = nn.Dense(dim * expand)(x)
-        if self.H.use_gating:
-            gated_x = nn.Dense(dim * expand)(x)
-            z = z * nn.gelu(gated_x)
-        else:
-            z = nn.gelu(z)
-        return nn.Dense(dim // self.reduce)(z), None
-=======
     def __call__(self, x, state=None, **kwargs):
         _, _, d = x.shape
         x = nn.Dense(d * self.H.ff_expand)(x)
         return x, None
->>>>>>> 8e11e61e
 
     def default_state(self, bs, dim):
         return None
@@ -299,13 +271,8 @@
     H: PatchARHyperparams
 
     @nn.compact
-<<<<<<< HEAD
-    def __call__(self, x, segment_pos, state=None):
-        bs, seq_len, dim = x.shape
-=======
     def __call__(self, x, state=None, sampling=False):
         bs, _, dim = x.shape
->>>>>>> 8e11e61e
         recurrent_block = get_recurrent_block(self.H.rnn)
         kernel_size = self.H.conv_kernel_size
         state = state if state is not None else self.default_state(bs, dim)
@@ -323,15 +290,9 @@
                 )(x)
             )
 
-<<<<<<< HEAD
-        z, h_prev = recurrent_block(
-            self.H.rnn,
-            d_hidden=self.H.rnn.d_hidden,
-=======
         x, h_prev = recurrent_block(
             self.H,
             d_hidden=self.H.rnn_hidden_size,
->>>>>>> 8e11e61e
             d_out=dim,
         )(x, state.pop(), sampling=sampling)
         new_state.append(h_prev)
@@ -352,13 +313,8 @@
     H: PatchARHyperparams
 
     @nn.compact
-<<<<<<< HEAD
-    def __call__(self, x, segment_pos, state=None):
-        bs, seq_len, dim = x.shape
-=======
     def __call__(self, x, state=None, **kwargs):
         bs, _, dim = x.shape
->>>>>>> 8e11e61e
         state = state if state is not None else self.default_state(bs, dim)
         kernel_size = self.H.conv_kernel_size
 
@@ -382,7 +338,7 @@
     H: PatchARHyperparams
 
     @nn.compact
-    def __call__(self, x, segment_pos, state=None):
+    def __call__(self, x, segment_pos, state=None, **kwargs):
         bs, seq_len, dim = x.shape
         state = state if state is not None else self.default_state(bs, dim)
         z, state = LocalAttentionBlock(
@@ -452,11 +408,9 @@
             up_blocks.append(get_block("mlp", self.H, last_layer_init_scale))
         self.up_blocks = up_blocks
 
-<<<<<<< HEAD
-    def __call__(self, x, segment_pos, state=None, training=False):
-=======
-    def __call__(self, x, state=None, training=False, sampling=False):
->>>>>>> 8e11e61e
+    def __call__(
+        self, x, segment_pos, state=None, training=False, sampling=False
+    ):
         bs, _, dim = x.shape
         state, state_inner = (
             state if state is not None else self.default_state(bs, dim)
@@ -465,50 +419,30 @@
         new_state = []
 
         for block in self.down_blocks:
-<<<<<<< HEAD
-            z, h_prev = block(z, segment_pos, state.pop(), training)
-=======
-            x, h_prev = block(x, state.pop(), training, sampling)
->>>>>>> 8e11e61e
+            x, h_prev = block(x, segment_pos, state.pop(), training, sampling)
             new_state.append(h_prev)
 
         skip = x
 
         x, h_prev = self.down_pool(x, state.pop())
         new_state.append(h_prev)
-<<<<<<< HEAD
-        z, state_inner = self.inner_layer(
-            z, segment_pos[:, :: self.pool_temporal], state_inner, training
-        )
-        z, h_prev = self.up_pool(z, state.pop())
-=======
-        x, state_inner = self.inner_layer(x, state_inner, training, sampling)
+        x, state_inner = self.inner_layer(
+            x,
+            segment_pos[:, :: self.pool_temporal],
+            state_inner,
+            training,
+            sampling,
+        )
         x, h_prev = self.up_pool(x, state.pop())
->>>>>>> 8e11e61e
         new_state.append(h_prev)
 
         x = x + skip
 
         for block in self.up_blocks:
-<<<<<<< HEAD
-            z, h_prev = block(z, segment_pos, state.pop(), training)
+            x, h_prev = block(x, segment_pos, state.pop(), training, sampling)
             new_state.append(h_prev)
 
-        match self.H.skip_residual:
-            case "add":
-                return x + z, (new_state, state_inner)
-            case "mean":
-                return (x + z) / 2, (new_state, state_inner)
-            case "mlp":
-                return MLPBlock(self.H, expand=1, reduce=2)(
-                    jnp.concatenate([x, z], axis=-1), segment_pos, state
-                )[0], (new_state, state_inner)
-=======
-            x, h_prev = block(x, state.pop(), training, sampling)
-            new_state.append(h_prev)
-
         return x, (new_state, state_inner)
->>>>>>> 8e11e61e
 
     def default_state(self, bs, dim):
         state = [block.default_state(bs, dim) for block in self.down_blocks]
@@ -537,22 +471,16 @@
         self.blocks = blocks
 
     @nn.compact
-<<<<<<< HEAD
-    def __call__(self, x, segment_pos, state=None, training=False):
-=======
-    def __call__(self, x, state=None, training=False, sampling=False):
->>>>>>> 8e11e61e
+    def __call__(
+        self, x, segment_pos, state=None, training=False, sampling=False
+    ):
         bs, _, dim = x.shape
         state = state if state is not None else self.default_state(bs, dim)
         state.reverse()
         new_state = []
 
         for block in self.blocks:
-<<<<<<< HEAD
-            x, h_prev = block(x, segment_pos, state.pop(), training)
-=======
-            x, h_prev = block(x, state.pop(), training, sampling)
->>>>>>> 8e11e61e
+            x, h_prev = block(x, segment_pos, state.pop(), training, sampling)
             new_state.append(h_prev)
 
         return x, new_state
@@ -631,11 +559,13 @@
         self.temporal_pyramid = block
 
     def evaluate(
-<<<<<<< HEAD
-        self, x, segment_pos, state=None, inp_state=None, training=False
-=======
-        self, x, state=None, inp_state=None, training=False, sampling=False
->>>>>>> 8e11e61e
+        self,
+        x,
+        segment_pos,
+        state=None,
+        inp_state=None,
+        training=False,
+        sampling=False,
     ):
         bs, _, channels = x.shape
         state, cls_state = (
@@ -667,11 +597,9 @@
         if self.H.input_transform == "mlp":
             x = self.input_mlp(x)
 
-<<<<<<< HEAD
-        x, state = self.temporal_pyramid(x, segment_pos, state, training)
-=======
-        x, state = self.temporal_pyramid(x, state, training, sampling)
->>>>>>> 8e11e61e
+        x, state = self.temporal_pyramid(
+            x, segment_pos, state, training, sampling
+        )
 
         x = self.norm(x)
 
@@ -723,7 +651,6 @@
             def fix_point(j, x):
                 segment, state, _ = x
                 prev_state = deepcopy(state)  # Possible inefficiency?
-<<<<<<< HEAD
 
                 segment_pos = (
                     jnp.arange(segment_len)[jnp.newaxis, :] + i * segment_len
@@ -731,11 +658,7 @@
                 segment_pos = jnp.repeat(segment_pos, n_samples, axis=0)
 
                 segment, state = self.evaluate(
-                    segment, segment_pos, state, inp_state
-=======
-                segment, state = self.evaluate(
-                    segment, state, inp_state, sampling=True
->>>>>>> 8e11e61e
+                    segment, segment_pos, state, inp_state, sampling=True
                 )
                 return (
                     random.categorical(loop_rng, segment, -1),
