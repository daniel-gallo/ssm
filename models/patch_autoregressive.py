import dataclasses
from typing import Literal

import flax.linen as nn
import jax
import jax.numpy as jnp
from einops import rearrange
from jax import lax, random

from hps import Hyperparams
from models.recurrence import RNNHyperparams, get_recurrent_block


def log_likelihood(logits, x):
    bat, seq, chan, cat = logits.shape
    assert x.shape == (bat, seq, chan)
    return jnp.sum(
        jnp.take_along_axis(jax.nn.log_softmax(logits), x[..., None], -1)
    )


def fourier_features(x, d):
    max_period = 10_000
    half = d // 2

    freqs = jnp.exp(-jnp.log(max_period) * jnp.arange(half) / half)
    args = x[..., None] * freqs
    embedding = jnp.concatenate([jnp.cos(args), jnp.sin(args)], axis=-1)
    return rearrange(embedding, "b t c f -> b t (c f)")


def loss_and_metrics(logits, x):
    normalizer = x.size * jnp.log(2)
    ll = log_likelihood(logits, x) / normalizer
    loss = -ll
    return loss, {
        "loss": loss,
        "log-like": ll,
        "mean_0": jnp.mean(logits[:, 0]),
        "max_0": jnp.max(logits[:, 0]),
        "min_0": jnp.min(logits[:, 0]),
        "mean_l": jnp.mean(logits[:, -1]),
        "max_l": jnp.max(logits[:, -1]),
        "min_l": jnp.min(logits[:, -1]),
    }


@dataclasses.dataclass(frozen=True)
class PatchARHyperparams(Hyperparams):
    rnn: RNNHyperparams = RNNHyperparams()

    # Model architecture
<<<<<<< HEAD
    pool_temporal: tuple[int, ...] = (4, 4, 4)
    conv_blocks: tuple[int, ...] = (4, 4, 4)
    temporal_blocks: tuple[int, ...] = (0, 0, 2, 4)
=======
    pool_temporal: tuple[int, ...] = (2, 2, 2, 2, 2)
    pool_features: tuple[int, ...] = (1, 2, 4, 4, 4)
    conv_blocks: tuple[int, ...] = (4, 4, 4, 4, 4)
    temporal_blocks: tuple[int, ...] = (0, 0, 2, 4, 4, 4)
>>>>>>> d075e6ab

    use_norm: bool = True
    use_gating: bool = True
    use_temporal_cnn: bool = True
    skip_residual: Literal["add", "mean", "mlp"] = "add"
    input_transform: Literal["mlp", "sine", "embed"] = "sine"

    base_dim: int = 64
    rnn_hidden_size: int = 256
    ff_expand: int = 2
    cnn_kernel_size: int = 3
    block_last_scale: float = 0.125
    dropout_rate: float = 0.0

    @property
    def model(self):
        return PatchARModel(self)

    @property
    def sample_prior(self):
        return PatchARModel.sample_prior


class DownPool(nn.Module):
    factor: int

    @nn.compact
    def __call__(self, x):
        return nn.Conv(
            x.shape[-1],
            self.factor,
            self.factor,
            padding="VALID",
            feature_group_count=x.shape[-1],
        )(x)


class UpPool(nn.Module):
    factor: int

    @nn.compact
    def __call__(self, x):
        x = nn.Conv(
            x.shape[-1],
            self.factor,
            padding=self.factor - 1,
            input_dilation=self.factor,
            feature_group_count=x.shape[-1],
        )(x)
        # ensures causal relationship
        x = lax.pad(
            x,
            0.0,
            ((0, 0, 0), (self.factor - 1, -(self.factor - 1), 0), (0, 0, 0)),
        )
        return x


class ResBlock(nn.Module):
    H: PatchARHyperparams
    layer: nn.Module
    last_scale: float = 1.0

    @nn.compact
    def __call__(self, x, training=False):
        bs, seq_len, dim = x.shape

        z = nn.LayerNorm()(x) if self.H.use_norm else x
        z = self.layer(z)
        z = nn.Dropout(self.H.dropout_rate, deterministic=not training)(z)
        z = z * self.last_scale
        return x + z


class MLPBlock(nn.Module):
    H: PatchARHyperparams
    expand: int | None = None
    reduce: int = 1

    @nn.compact
    def __call__(self, x):
        bs, seq_len, dim = x.shape
        expand = self.expand or self.H.ff_expand
        z = nn.Dense(dim * expand)(x)
        if self.H.use_gating:
            gated_x = nn.Dense(dim * expand)(x)
            z = z * nn.gelu(gated_x)
        else:
            z = nn.gelu(z)
        return nn.Dense(dim // self.reduce)(z)


class TemporalMixingBlock(nn.Module):
    H: PatchARHyperparams
    d_out: int

    @nn.compact
    def __call__(self, x, h_prev=None):
        recurrent_block = get_recurrent_block(self.H.rnn)
        z = (
            nn.LayerNorm()(
                nn.Conv(self.d_out, self.H.cnn_kernel_size, padding="CAUSAL")(x)
            )
            if self.H.use_temporal_cnn
            else x
        )
        z, _ = recurrent_block(
            self.H.rnn,
            d_hidden=self.H.rnn_hidden_size,
            d_out=self.d_out,
        )(z)
        if self.H.use_gating:
            gated_x = nn.Dense(self.d_out)(x)
            x = z * nn.gelu(gated_x)
        else:
            x = nn.gelu(z)
        return nn.Dense(self.d_out)(x)


class ConvBlock(nn.Module):
    H: PatchARHyperparams
    expand: int | None = None

    @nn.compact
    def __call__(self, x):
        bs, seq_len, dim = x.shape
        expand = self.expand or self.H.ff_expand
        z = nn.Conv(dim * expand, self.H.cnn_kernel_size, padding="CAUSAL")(x)
        if self.H.use_gating:
            gated_x = nn.Dense(dim * expand)(x)
            z = z * nn.gelu(gated_x)
        else:
            z = nn.gelu(z)
        return nn.Dense(dim)(z)


class SkipBlock(nn.Module):
    H: PatchARHyperparams
    inner_layer: nn.Module
    conv_blocks: int = 0
    temporal_blocks: int = 0
    pool_temporal: int = 1

    @nn.compact
    def __call__(self, x, training=False):
        def _conv_block(expand=None, last_scale=1.0):
            return ResBlock(
                self.H,
                layer=ConvBlock(self.H, expand=expand),
                last_scale=last_scale,
            )

        def _mlp_block(expand=None, last_scale=1.0):
            return ResBlock(
                self.H,
                layer=MLPBlock(self.H, expand=expand),
                last_scale=last_scale,
            )

        def _temporal_block(d_out, last_scale=1.0):
            return ResBlock(
                self.H,
                layer=TemporalMixingBlock(self.H, d_out),
                last_scale=last_scale,
            )

        z = x

        for _ in range(self.conv_blocks):
            z = _conv_block(self.H.ff_expand, self.H.block_last_scale)(
                z, training
            )
            z = _mlp_block(self.H.ff_expand, self.H.block_last_scale)(
                z, training
            )

        for _ in range(self.temporal_blocks):
            z = _temporal_block(z.shape[-1], self.H.block_last_scale)(
                z, training
            )
            z = _mlp_block(self.H.ff_expand, self.H.block_last_scale)(
                z, training
            )

        z = DownPool(
            self.pool_temporal,
        )(z)
        z = self.inner_layer(z, training)
        z = UpPool(
            self.pool_temporal,
        )(z)

        for _ in range(self.temporal_blocks):
            z = _temporal_block(z.shape[-1], self.H.block_last_scale)(
                z, training
            )
            z = _mlp_block(self.H.ff_expand, self.H.block_last_scale)(
                z, training
            )

        for _ in range(self.conv_blocks):
            z = _conv_block(self.H.ff_expand, self.H.block_last_scale)(
                z, training
            )
            z = _mlp_block(self.H.ff_expand, self.H.block_last_scale)(
                z, training
            )

        match self.H.skip_residual:
            case "add":
                return x + z
            case "mean":
                return (x + z) / 2
            case "mlp":
                return MLPBlock(self.H, expand=1, reduce=2)(
                    jnp.concatenate([x, z], axis=-1)
                )


class TemporalStack(nn.Module):
    H: PatchARHyperparams
    temporal_blocks: int = 1

    @nn.compact
    def __call__(self, x, training=False):
        def _temporal_block(d_out, last_scale=1.0):
            return ResBlock(
                self.H,
                layer=TemporalMixingBlock(self.H, d_out),
                last_scale=last_scale,
            )

        def _mlp_block(expand=None, last_scale=1.0):
            return ResBlock(
                self.H,
                layer=MLPBlock(self.H, expand=expand),
                last_scale=last_scale,
            )

        for _ in range(self.temporal_blocks):
            x = _temporal_block(x.shape[-1], self.H.block_last_scale)(
                x, training
            )
            x = _mlp_block(self.H.ff_expand, self.H.block_last_scale)(
                x, training
            )

        return x


class PatchARModel(nn.Module):
    H: PatchARHyperparams

    def setup(self):
        match self.H.input_transform:
            case "mlp":
                self.input_mlp = nn.Dense(
                    self.H.base_dim,
                    bias_init=jax.nn.initializers.normal(0.5),
                )
            case "embed":
                self.input_embed = nn.Embed(
                    self.H.data_num_cats, self.H.base_dim
                )

        self.cls_mlp = nn.Sequential(
            [
                ConvBlock(self.H, expand=2),
                ConvBlock(self.H, expand=2),
                nn.Dense(self.H.data_num_cats),
            ]
        )
        self.norm = nn.LayerNorm()

        block = TemporalStack(self.H, self.H.temporal_blocks[-1])
        for p_temporal, conv_blocks, temp_blocks in zip(
            reversed(self.H.pool_temporal),
            reversed(self.H.conv_blocks),
            reversed(self.H.temporal_blocks[:-1]),
        ):
            block = SkipBlock(
                self.H,
                block,
                conv_blocks=conv_blocks,
                temporal_blocks=temp_blocks,
                pool_temporal=p_temporal,
            )
        self.temporal_pyramid = block

    def evaluate(self, x, training=False):
        batch_size, seq_len, _ = x.shape
        inp = x

        match self.H.input_transform:
            case "sine":
                assert self.H.base_dim % self.H.data_num_channels == 0
                x = fourier_features(
                    inp, self.H.base_dim // self.H.data_num_channels
                )
            case "embed":
                x = self.input_embed(x)
                x = rearrange(x, "... ch cat -> ... (ch cat)")
            case "mlp":
                x = self.H.data_preprocess_fn(x)
        x = jnp.pad(x[:, :-1, :], ((0, 0), (1, 0), (0, 0)))

        if self.H.input_transform == "mlp":
            x = self.input_mlp(x)

        x = self.temporal_pyramid(x, training)

        x = self.norm(x)

        return jnp.reshape(
            self.cls_mlp(x),
            (
                batch_size,
                seq_len,
                self.H.data_num_channels,
                self.H.data_num_cats,
            ),
        )

    def __call__(self, x, rng=None, training=False):
        return loss_and_metrics(self.evaluate(x, training), x)

    def sample_prior(self, gen_len, n_samples, rng):
        x = jnp.zeros((n_samples, gen_len, self.H.data_num_channels), "int32")

        def fix_point(i, x):
            return random.categorical(rng, self.evaluate(x), -1)

        return lax.fori_loop(0, gen_len, fix_point, x)<|MERGE_RESOLUTION|>--- conflicted
+++ resolved
@@ -50,16 +50,9 @@
     rnn: RNNHyperparams = RNNHyperparams()
 
     # Model architecture
-<<<<<<< HEAD
-    pool_temporal: tuple[int, ...] = (4, 4, 4)
-    conv_blocks: tuple[int, ...] = (4, 4, 4)
-    temporal_blocks: tuple[int, ...] = (0, 0, 2, 4)
-=======
     pool_temporal: tuple[int, ...] = (2, 2, 2, 2, 2)
-    pool_features: tuple[int, ...] = (1, 2, 4, 4, 4)
     conv_blocks: tuple[int, ...] = (4, 4, 4, 4, 4)
     temporal_blocks: tuple[int, ...] = (0, 0, 2, 4, 4, 4)
->>>>>>> d075e6ab
 
     use_norm: bool = True
     use_gating: bool = True
