--- conflicted
+++ resolved
@@ -665,12 +665,8 @@
 
     def sample_prior(self, gen_len, n_samples, rng):
         if self.H.segmented_sampling:
-<<<<<<< HEAD
             segment_len = jnp.prod(jnp.array(self.H.pool_temporal)).item()
             segment_len = int(segment_len)
-=======
-            segment_len = jnp.prod(jnp.array(self.H.pool_temporal), dtype=jnp.int32)
->>>>>>> 62c3abb0
             assert gen_len % segment_len == 0
         else:
             segment_len = gen_len  # recovers original, slow sampling
