--- conflicted
+++ resolved
@@ -295,26 +295,7 @@
             feature_scale=feature_scale,
         )(x, sampling=sampling)
 
-<<<<<<< HEAD
         return x
-=======
-        return x, new_state
-
-    def default_state(self, bs, dim):
-        H_rnn = self.H.rnn
-        feature_scale = prod(self.H.pool_features[: self.depth])
-        d_hidden = (
-            H_rnn.d_hidden * feature_scale
-            if H_rnn.adaptive_d
-            else H_rnn.d_hidden
-        )
-        state_rnn = jnp.zeros((bs, d_hidden))
-        if self.H.use_temporal_cnn:
-            kernel_size = self.H.conv_kernel_size
-            state_cnn = jnp.zeros((bs, kernel_size - 1, dim))
-            return [state_cnn, state_rnn]
-        return [state_rnn]
->>>>>>> eabf8655
 
 
 class ConvBlock(nn.Module):
@@ -555,21 +536,8 @@
         )
 
     def sample_prior(self, gen_len, n_samples, rng):
-<<<<<<< HEAD
         example_result = jnp.zeros(
             (gen_len, n_samples, self.H.data_num_channels),
-=======
-        if self.H.segmented_sampling:
-            segment_len = jnp.prod(jnp.array(self.H.pool_temporal)).item()
-            segment_len = int(segment_len)
-            assert gen_len % segment_len == 0
-        else:
-            segment_len = gen_len  # recovers original, slow sampling
-        num_segments = gen_len // segment_len
-
-        result = jnp.zeros(
-            (n_samples, num_segments, segment_len, 1),
->>>>>>> eabf8655
             "int32",
         )
         rng = random.split(rng, gen_len)
