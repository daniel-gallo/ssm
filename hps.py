import dataclasses
from abc import abstractmethod
from typing import Callable, Optional
from zlib import adler32

import flax.linen as nn
import optax

from log_util import logprint

_early_logsteps = set(2**e for e in range(12))


@dataclasses.dataclass(frozen=True)
class Hyperparams:
    # Directories
    data_dir: str = "data"
    log_dir: str = "logs"
    checkpoint_dir: str = "checkpoints"
    sample_dir: str = "samples"

<<<<<<< HEAD
    encoder_rnn_layers: tuple[int, ...] = (2, 2)
    decoder_rnn_layers: tuple[int, ...] = (2, 2)

    zdim: int = 8

    pool_scale: int = 4
    pool_features: int = 2

    rnn_init_minval: float = 0.6
    rnn_init_maxval: float = 0.999
    rnn_norm_input: bool = True
    rnn_hidden_size: int = 128
    rnn_out_size: int = 16
    rnn_pos_embedding: bool = True
    rnn_block: str = "rglru"

    # temp. parameters for autoregressive
    autoregressive: bool = False
    ar_base_dim: int = 64
    ar_ff_dropout: float = 0.2
    ar_ff_expand: int = 2

    ar_n_layers: int = 4
    ar_last_scale: float = 0.25
    ar_pool: tuple[int, ...] = (4, 4)
    ar_expand: tuple[int, ...] = (2, 2)
    # ================================

    scan_implementation: str = "linear_pallas"

    dataset: str = "sc09"
    seed: int = 0
    batch_size: int = 8
    learning_rate: float = 1e-4
=======
    # Training options
    seed: int = 0
    batch_size: int = 32
    learning_rate: float = 1e-3
    weight_decay: float = 1e-4
>>>>>>> ca6f3842
    grad_clip: float = 200
    skip_threshold: Optional[float] = None
    shuffle_before_epoch: bool = True
    enable_wandb: bool = True
    steps_per_print: int = 1000
    epochs_per_eval: int = 1
<<<<<<< HEAD
    epochs_per_gen: int = 50
    mins_per_checkpoint: float = 30
    num_samples_per_eval: int = 8

    num_epochs: int = 500
=======
    mins_per_checkpoint: float = 10
    num_samples_per_eval: int = 8
    num_epochs: int = 30
>>>>>>> ca6f3842
    batch_size_eval: int = 128

    # Dataset
    dataset: str = "binarized-mnist"
    # Other useful meta-data, set automatically
    data_seq_length: Optional[int] = None
    data_num_channels: Optional[int] = None
    data_num_cats: Optional[int] = None
    data_preprocess_fn: Optional[Callable] = None

    @property
    def data_shape(self):
        return self.data_seq_length, self.data_num_channels

    @property
    def optimizer(self):
        return optax.adamw(self.learning_rate, weight_decay=self.weight_decay)

    def logprint(self, *args, **kwargs):
        logprint(self.log_dir, self.id, *args, **kwargs)

    def logtrain(self, step, metrics):
        if int(step) in _early_logsteps or not step % self.steps_per_print:
            self.logprint(step=step, **metrics)
        if self.enable_wandb:
            import wandb

            wandb.log(metrics, step)

    def log(self, step, metrics):
        self.logprint(step=step, **metrics)
        if self.enable_wandb:
            import wandb

            wandb.log(metrics, step)

    @property
    def id(self):
        # Choose an id that depends deterministically on the model hyperparams.
        # This will allow us to refer to runs (for reloading checkpoints etc.)
        # using only the hyperparams (without having to save the id).

        # By default, we will use all attributes except for these
        blacklist = set(
            [
                "checkpoint_dir",
                "data_dir",
                "data_preprocess_fn",
                "enable_wandb",
                "epochs_per_eval",
                "log_dir",
                "mins_per_checkpoint",
                "num_epochs",
                "num_samples_per_eval",
                "sample_dir",
                "steps_per_print",
            ],
        )
        all_attributes = dataclasses.asdict(self)
        assert all(
            blacklisted in all_attributes.keys() for blacklisted in blacklist
        )
        attributes = tuple(
            value
            for attribute, value in all_attributes.items()
            if attribute not in blacklist
        )
        hash_int = adler32(repr(attributes).encode("utf-8"))
        return f"{hash_int:08x}"

    @property
    def checkpoint_prefix(self):
        return self.id + "_"

    @property
    @abstractmethod
    def model(self) -> nn.Module:
        pass

    @property
    @abstractmethod
    def sample_prior(self) -> Callable:
        pass<|MERGE_RESOLUTION|>--- conflicted
+++ resolved
@@ -19,65 +19,21 @@
     checkpoint_dir: str = "checkpoints"
     sample_dir: str = "samples"
 
-<<<<<<< HEAD
-    encoder_rnn_layers: tuple[int, ...] = (2, 2)
-    decoder_rnn_layers: tuple[int, ...] = (2, 2)
-
-    zdim: int = 8
-
-    pool_scale: int = 4
-    pool_features: int = 2
-
-    rnn_init_minval: float = 0.6
-    rnn_init_maxval: float = 0.999
-    rnn_norm_input: bool = True
-    rnn_hidden_size: int = 128
-    rnn_out_size: int = 16
-    rnn_pos_embedding: bool = True
-    rnn_block: str = "rglru"
-
-    # temp. parameters for autoregressive
-    autoregressive: bool = False
-    ar_base_dim: int = 64
-    ar_ff_dropout: float = 0.2
-    ar_ff_expand: int = 2
-
-    ar_n_layers: int = 4
-    ar_last_scale: float = 0.25
-    ar_pool: tuple[int, ...] = (4, 4)
-    ar_expand: tuple[int, ...] = (2, 2)
-    # ================================
-
-    scan_implementation: str = "linear_pallas"
-
-    dataset: str = "sc09"
-    seed: int = 0
-    batch_size: int = 8
-    learning_rate: float = 1e-4
-=======
     # Training options
     seed: int = 0
     batch_size: int = 32
     learning_rate: float = 1e-3
     weight_decay: float = 1e-4
->>>>>>> ca6f3842
-    grad_clip: float = 200
-    skip_threshold: Optional[float] = None
+    grad_clip: Optional[float] = 200
+    skip_threshold: Optional[float] = 1000
     shuffle_before_epoch: bool = True
     enable_wandb: bool = True
     steps_per_print: int = 1000
     epochs_per_eval: int = 1
-<<<<<<< HEAD
+    mins_per_checkpoint: float = 10
     epochs_per_gen: int = 50
-    mins_per_checkpoint: float = 30
-    num_samples_per_eval: int = 8
-
-    num_epochs: int = 500
-=======
-    mins_per_checkpoint: float = 10
     num_samples_per_eval: int = 8
     num_epochs: int = 30
->>>>>>> ca6f3842
     batch_size_eval: int = 128
 
     # Dataset
