--- conflicted
+++ resolved
@@ -118,31 +118,21 @@
     H: Hyperparams
     d_out: int
     bidirectional: bool = False
-<<<<<<< HEAD
-    use_residual: bool = False
-    recurrent_block = RGLRU
+    residual: bool = False
+    recurrent_block = RNN    
 
     def setup(self):
-        self.forward = self.recurrent_block(self.H, d_hidden=self.d_hidden, d_out=self.d_out)
-        if self.bidirectional:
-            self.backward = self.recurrent_block(
-                self.H, d_hidden=self.d_hidden, d_out=self.d_out, reverse=True
-=======
-    residual: bool = False
-
-    def setup(self):
-        self.forward = RNN(
+        self.forward = self.recurrent_block(
             self.H,
             d_hidden=self.H.rnn_hidden_size,
             d_out=self.d_out,
         )
         if self.bidirectional:
-            self.backward = RNN(
+            self.backward = self.recurrent_block(
                 self.H,
                 d_hidden=self.H.rnn_hidden_size,
                 d_out=self.d_out,
                 reverse=True,
->>>>>>> 6ca24347
             )
 
     def __call__(self, x):
