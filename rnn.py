import flax.linen as nn
import jax
import jax.numpy as jnp
from einops import rearrange
from jax.scipy.special import expit, logit

from hps import Hyperparams


# Want to be able to vary the scale of initialized parameters
def lecun_normal(scale):
    return nn.initializers.variance_scaling(scale, "fan_in", "truncated_normal")


def get_sinusoidal_embeddings(batch_size, seq_len, dim):
    positions = jnp.arange(seq_len)[:, None]
    div_term = jnp.exp(jnp.arange(0, dim, 2) * (-jnp.log(10000.0) / dim))

    pe = jnp.zeros((seq_len, dim))
    pe = pe.at[:, 0::2].set(jnp.sin(positions * div_term))
    pe = pe.at[:, 1::2].set(jnp.cos(positions * div_term))

    # TODO: find less hacky alternative to dividing by 10 here:
    return jnp.broadcast_to(pe, (batch_size, seq_len, dim)) / 10


class RNN(nn.Module):
    H: Hyperparams
    d_hidden: int
    d_out: int
    reverse: bool = False

    @nn.compact
    def __call__(self, x):
        batch_size, seq_len, _ = x.shape

        def stable_init(rng, shape):
            r_min, r_max = self.H.rnn_init_minval, self.H.rnn_init_maxval
            u = jax.random.uniform(
                key=rng, shape=shape, minval=r_min, maxval=r_max
            )
            return logit(u)

        a_logit = self.param("a_logit", stable_init, (self.d_hidden,))
        a = expit(a_logit)

        def f(h, x):
            h = a * h + x
            return h, h

        if self.H.rnn_pos_embedding:
            x = jnp.concatenate(
                [x, get_sinusoidal_embeddings(batch_size, seq_len, 16)], -1
            )
        dx = nn.Dense(self.d_out)(x)
        init = jnp.zeros((batch_size, self.d_hidden))
        x = nn.Dense(self.d_hidden)(x)
        if self.H.rnn_norm_input:
            x = jnp.sqrt(1 - a**2) * x
        # scan assumes the sequence axis is the first one
        x = rearrange(x, "batch seq chan -> seq batch chan")
        _, h = jax.lax.scan(f, init, x, reverse=self.reverse)
        h = rearrange(h, "seq batch chan -> batch seq chan")
        return (dx + nn.Dense(self.d_out)(h)) / 2


class RGLRU(nn.Module):
    H: Hyperparams
    d_hidden: int
    d_out: int
    reverse: bool = False

    @nn.compact
    def __call__(self, x):
        # TODO: implement BlockDiagonalLinear from RecurrentGemma
        batch_size, seq_len, _ = x.shape

        def stable_init(rng, shape):
            r_min, r_max = self.H.rnn_init_minval, self.H.rnn_init_maxval
            u = jax.random.uniform(
                key=rng, shape=shape, minval=r_min, maxval=r_max
            )
            return logit(u)

        a_logit = self.param("a_logit", stable_init, (self.d_hidden,))
        a_expit = expit(a_logit)
        if self.H.rnn_pos_embedding:
            x = jnp.concatenate(
                [x, get_sinusoidal_embeddings(batch_size, seq_len, 16) / 10], -1
            )
        dx = nn.Dense(self.d_out)(x)
        x = nn.Dense(self.d_hidden)(x)
        if self.H.rnn_norm_input:
            x = jnp.sqrt(1 - a_expit**2) * x
        gate_x = nn.sigmoid(nn.Dense(self.d_hidden)(x))
        gate_a = nn.sigmoid(nn.Dense(self.d_hidden)(x))

        a = gate_a * a_expit
        a_squared = a**2

        x = gate_x * x

        def f(h, x):
            x, a, a_squared = x
            h = a * h + (1 - a_squared) ** 0.5 * x
            return h, h

        init = jnp.zeros((batch_size, self.d_hidden))
        x = rearrange(x, "batch seq chan -> seq batch chan")
        a = rearrange(a, "batch seq chan -> seq batch chan")
        a_squared = rearrange(a_squared, "batch seq chan -> seq batch chan")
        _, h = jax.lax.scan(f, init, (x, a, a_squared), reverse=self.reverse)
        h = rearrange(h, "seq batch chan -> batch seq chan")
        return (dx + nn.Dense(self.d_out)(h)) / 2


class RNNBlock(nn.Module):
    H: Hyperparams
    d_out: int
    bidirectional: bool = False
    expand_factor: int = 1
    residual: bool = False
<<<<<<< HEAD
    last_scale: float = 1.0
=======
    recurrent_block = RNN
>>>>>>> 48259060

    def setup(self):
        self.forward = self.recurrent_block(
            self.H,
            d_hidden=self.H.rnn_hidden_size * self.expand_factor,
            d_out=self.d_out,
        )
        if self.bidirectional:
            self.backward = self.recurrent_block(
                self.H,
                d_hidden=self.H.rnn_hidden_size * self.expand_factor,
                d_out=self.d_out,
                reverse=True,
            )
        self.dense1 = nn.Dense(self.d_out)
        self.dense2 = nn.Dense(self.d_out)
        self.dense3 = nn.Dense(
            self.d_out, kernel_init=lecun_normal(self.last_scale)
        )
        self.ln1 = nn.LayerNorm()
        self.ln2 = nn.LayerNorm()

    def __call__(self, x):
        x = self.ln1(x)
        identity = x

        x = nn.gelu(x)
        x_fwd = self.forward(x)
        x = (x_fwd + self.backward(x)) / 2 if self.bidirectional else x_fwd
        x = nn.gelu(x)
        x = self.dense1(x)

        x = identity = x + identity if self.residual else x

<<<<<<< HEAD
        x = self.ln2(x)
        x = self.dense2(x)
        x = nn.gelu(x)
        x = self.dense3(x)

        x = x + identity if self.residual else x
=======
class RNNBlocks(nn.Module):
    H: Hyperparams
    n_layers: int
    d_out: int
    expand_factor: int = 1
    bidirectional: bool = False
    residual: bool = False

    def setup(self):
        self.initial = nn.Dense(self.d_out)
        self.blocks = [
            RNNBlock(
                self.H,
                d_out=self.d_out,
                expand_factor=self.expand_factor,
                bidirectional=self.bidirectional,
                residual=self.residual,
            )
            for _ in range(self.n_layers)
        ]
        self.final = nn.Dense(
            self.d_out, kernel_init=lecun_normal(1 / self.n_layers)
        )
>>>>>>> 48259060

        return x<|MERGE_RESOLUTION|>--- conflicted
+++ resolved
@@ -118,24 +118,20 @@
     H: Hyperparams
     d_out: int
     bidirectional: bool = False
-    expand_factor: int = 1
     residual: bool = False
-<<<<<<< HEAD
     last_scale: float = 1.0
-=======
     recurrent_block = RNN
->>>>>>> 48259060
 
     def setup(self):
         self.forward = self.recurrent_block(
             self.H,
-            d_hidden=self.H.rnn_hidden_size * self.expand_factor,
+            d_hidden=self.H.rnn_hidden_size,
             d_out=self.d_out,
         )
         if self.bidirectional:
             self.backward = self.recurrent_block(
                 self.H,
-                d_hidden=self.H.rnn_hidden_size * self.expand_factor,
+                d_hidden=self.H.rnn_hidden_size,
                 d_out=self.d_out,
                 reverse=True,
             )
@@ -159,37 +155,11 @@
 
         x = identity = x + identity if self.residual else x
 
-<<<<<<< HEAD
         x = self.ln2(x)
         x = self.dense2(x)
         x = nn.gelu(x)
         x = self.dense3(x)
 
         x = x + identity if self.residual else x
-=======
-class RNNBlocks(nn.Module):
-    H: Hyperparams
-    n_layers: int
-    d_out: int
-    expand_factor: int = 1
-    bidirectional: bool = False
-    residual: bool = False
-
-    def setup(self):
-        self.initial = nn.Dense(self.d_out)
-        self.blocks = [
-            RNNBlock(
-                self.H,
-                d_out=self.d_out,
-                expand_factor=self.expand_factor,
-                bidirectional=self.bidirectional,
-                residual=self.residual,
-            )
-            for _ in range(self.n_layers)
-        ]
-        self.final = nn.Dense(
-            self.d_out, kernel_init=lecun_normal(1 / self.n_layers)
-        )
->>>>>>> 48259060
 
         return x