import dataclasses
import os
import time
from dataclasses import dataclass
from functools import partial
from os import path
from typing import Any

import jax
import jax.numpy as jnp
import numpy as np
import optax
import tyro
from flax.training import checkpoints
from jax import random, tree_util
from jax.sharding import NamedSharding
from jax.sharding import PartitionSpec as P
from jax.tree_util import tree_leaves
from jax.util import safe_map

from autoregressive import ARModel
from data import load_data, save_samples
from hps import Hyperparams
from vssm import VSSMHyperparams

map = safe_map
_mesh = jax.make_mesh((jax.device_count(),), ("batch",))
SHARDING_REPLICATED = NamedSharding(_mesh, P())
SHARDING_BATCH = NamedSharding(_mesh, P("batch"))


def reshape_batches(batch_size, data):
    num_batches = len(data) // batch_size
    return np.reshape(
        data[: batch_size * num_batches],
        (num_batches, batch_size) + data.shape[1:],
    )


def get_epoch(step, batch_size, data_size):
    num_batches = data_size // batch_size
    assert step % num_batches == 0
    return step // num_batches


def accum_metrics(metrics):
    return tree_util.tree_map(lambda *args: jnp.mean(jnp.array(args)), *metrics)


def prepend_to_keys(d, s):
    return {s + k: v for k, v in d.items()}


def clip_grad(H: Hyperparams, g, metrics):
    g_flat, treedef = tree_util.tree_flatten(g)
    norm = jnp.linalg.norm(jnp.array(map(jnp.linalg.norm, g_flat)))
    clip_coeff = jnp.minimum(H.grad_clip / (norm + 1e-6), 1)

    if H.skip_threshold:
        skip = jnp.isnan(metrics["loss"]) | ~(norm < H.skip_threshold)
    else:
        skip = jnp.isnan(metrics["loss"])
    assert jnp.isscalar(skip)

    metrics["grad_norm"] = norm

    return treedef.unflatten([clip_coeff * x for x in g_flat]), skip, metrics


def cond(pred, true_val, false_val):
    return tree_util.tree_map(partial(jnp.where, pred), true_val, false_val)


@jax.tree_util.register_dataclass
@dataclass(frozen=True)
class TrainState:
    weights: Any
    optimizer_state: Any
    step: int
    rng: Any


def load_train_state(H: Hyperparams):
    rng_init, rng_train = random.split(random.PRNGKey(H.seed))
<<<<<<< HEAD
    model = VSSM if not H.autoregressive else ARModel
    weights = model(H).init(
=======
    weights = H.model.init(
>>>>>>> ca6f3842
        rng_init,
        jnp.zeros((H.batch_size,) + H.data_shape, "int32"),
        random.PRNGKey(0),
    )
    num_parameters = sum(leaf.size for leaf in tree_leaves(weights))
    H.logprint(f"Number of parameters: {num_parameters}")

    optimizer_state = H.optimizer.init(weights)
    S = TrainState(weights, optimizer_state, 0, rng_train)

    latest_checkpoint_path = checkpoints.latest_checkpoint(
        H.checkpoint_dir, H.checkpoint_prefix
    )
    if latest_checkpoint_path is not None:
        S = checkpoints.restore_checkpoint(
            path.abspath(H.checkpoint_dir), target=S, prefix=H.checkpoint_prefix
        )
        H.logprint(f"Checkpoint restored from {latest_checkpoint_path}")
    else:
        H.logprint("No checkpoint found")
    S = jax.device_put(S, SHARDING_REPLICATED)
    return S


@partial(jax.jit, static_argnums=0)
def train_iter(H: Hyperparams, S: TrainState, batch):
    rng, rng_iter = random.split(S.rng)

    def lossfun(weights):
<<<<<<< HEAD
        model = VSSM if not H.autoregressive else ARModel
        return model(H).apply(weights, batch, rng_iter)
=======
        return H.model.apply(weights, batch, rng_iter)
>>>>>>> ca6f3842

    gradval, metrics = jax.grad(lossfun, has_aux=True)(S.weights)
    gradval, skip, metrics = clip_grad(H, gradval, metrics)

    updates, optimizer_state_new = H.optimizer.update(
        gradval, S.optimizer_state, S.weights
    )
    weights_new = optax.apply_updates(S.weights, updates)

    optimizer_state, weights = cond(
        skip, (S.optimizer_state, S.weights), (optimizer_state_new, weights_new)
    )

    return (
        TrainState(weights, optimizer_state, S.step + 1, rng),
        metrics,
    )


def train_epoch(H: Hyperparams, S: TrainState, data):
    early_logsteps = set(2**e for e in range(12))

    def should_log(step):
        return int(step) in early_logsteps or not step % H.steps_per_print

    if H.shuffle_before_epoch:
        rng, rng_shuffle = random.split(S.rng)
        S = dataclasses.replace(S, rng=rng)
        data = random.permutation(rng_shuffle, data)
    for batch in reshape_batches(H.batch_size, data):
        batch = jax.device_put(batch, SHARDING_BATCH)
        S, metrics = train_iter(H, S, batch)
        H.logtrain(S.step, prepend_to_keys(metrics, "train/"))
    return S


@partial(jax.jit, static_argnums=0)
def eval_iter(H: Hyperparams, S: TrainState, rng_iter, batch):
<<<<<<< HEAD
    model = VSSM if not H.autoregressive else ARModel
    _, metrics = model(H).apply(S.weights, batch, rng_iter)
=======
    _, metrics = H.model.apply(S.weights, batch, rng_iter)
>>>>>>> ca6f3842
    return metrics


def eval(H: Hyperparams, S: TrainState, data):
    # TODO: don't skip last batch
    # We don't care too much about reproducibility here:
    rng = random.PRNGKey(int(time.time()))
    metrics = []
    for batch in reshape_batches(H.batch_size_eval, data):
        rng, rng_iter = random.split(rng)
        batch = jax.device_put(batch, SHARDING_BATCH)
        metrics.append(eval_iter(H, S, rng_iter, batch))
    return prepend_to_keys(accum_metrics(metrics), "eval/")


def generate_samples(H: Hyperparams, S: TrainState):
    model = VSSM if not H.autoregressive else ARModel
    save_samples(
        H,
        S.step,
<<<<<<< HEAD
        model(H).apply(
=======
        H.model.apply(
>>>>>>> ca6f3842
            S.weights,
            H.data_seq_length,
            H.num_samples_per_eval,
            S.rng,
<<<<<<< HEAD
            method=model.sample_prior,
=======
            method=H.sample_prior,
>>>>>>> ca6f3842
        ),
    )


def train(H: Hyperparams, S: TrainState, data):
    data_train, data_test = data

    t_last_checkpoint = time.time()
    # In case we're resuming a run
    start_epoch = get_epoch(S.step, H.batch_size, len(data_train))
    for e in range(start_epoch, H.num_epochs):
        S = train_epoch(H, S, data_train)
        if (time.time() - t_last_checkpoint) / 60 > H.mins_per_checkpoint:
            H.logprint("Saving checkpoint", step=S.step)
            checkpoints.save_checkpoint(
                path.abspath(H.checkpoint_dir), S, S.step, H.checkpoint_prefix
            )
            t_last_checkpoint = time.time()
        if not (e + 1) % H.epochs_per_eval:
            H.log(S.step, eval(H, S, data_test))

        if H.num_samples_per_eval and (not (e + 1) % H.epochs_per_gen):
            generate_samples(H, S)


def log_configuration(H):
    os.makedirs(H.log_dir, exist_ok=True)
    with open(path.join(H.log_dir, H.id + ".yaml"), "w") as f:
        f.write(tyro.to_yaml(H))

    if H.enable_wandb:
        import wandb

        wandb.init(
            config=dataclasses.asdict(H),
            name=H.id,
        )


def main():
    H = tyro.cli(VSSMHyperparams)
    H, data = load_data(H)
    log_configuration(H)

    H.logprint("Loading train state")
    S = load_train_state(H)
    H.logprint("Training", id=H.id)
    train(H, S, data)
    if H.enable_wandb:
        import wandb

        wandb.finish()


if __name__ == "__main__":
    main()<|MERGE_RESOLUTION|>--- conflicted
+++ resolved
@@ -18,7 +18,6 @@
 from jax.tree_util import tree_leaves
 from jax.util import safe_map
 
-from autoregressive import ARModel
 from data import load_data, save_samples
 from hps import Hyperparams
 from vssm import VSSMHyperparams
@@ -82,12 +81,7 @@
 
 def load_train_state(H: Hyperparams):
     rng_init, rng_train = random.split(random.PRNGKey(H.seed))
-<<<<<<< HEAD
-    model = VSSM if not H.autoregressive else ARModel
-    weights = model(H).init(
-=======
     weights = H.model.init(
->>>>>>> ca6f3842
         rng_init,
         jnp.zeros((H.batch_size,) + H.data_shape, "int32"),
         random.PRNGKey(0),
@@ -117,12 +111,7 @@
     rng, rng_iter = random.split(S.rng)
 
     def lossfun(weights):
-<<<<<<< HEAD
-        model = VSSM if not H.autoregressive else ARModel
-        return model(H).apply(weights, batch, rng_iter)
-=======
         return H.model.apply(weights, batch, rng_iter)
->>>>>>> ca6f3842
 
     gradval, metrics = jax.grad(lossfun, has_aux=True)(S.weights)
     gradval, skip, metrics = clip_grad(H, gradval, metrics)
@@ -161,12 +150,7 @@
 
 @partial(jax.jit, static_argnums=0)
 def eval_iter(H: Hyperparams, S: TrainState, rng_iter, batch):
-<<<<<<< HEAD
-    model = VSSM if not H.autoregressive else ARModel
-    _, metrics = model(H).apply(S.weights, batch, rng_iter)
-=======
     _, metrics = H.model.apply(S.weights, batch, rng_iter)
->>>>>>> ca6f3842
     return metrics
 
 
@@ -183,24 +167,15 @@
 
 
 def generate_samples(H: Hyperparams, S: TrainState):
-    model = VSSM if not H.autoregressive else ARModel
     save_samples(
         H,
         S.step,
-<<<<<<< HEAD
-        model(H).apply(
-=======
         H.model.apply(
->>>>>>> ca6f3842
             S.weights,
             H.data_seq_length,
             H.num_samples_per_eval,
             S.rng,
-<<<<<<< HEAD
-            method=model.sample_prior,
-=======
             method=H.sample_prior,
->>>>>>> ca6f3842
         ),
     )
 
