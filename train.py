import dataclasses
import os
import time
from dataclasses import dataclass
from functools import partial
from os import path
from typing import Annotated, Any

import jax
import jax.numpy as jnp
import numpy as np
import optax
import tyro
from flax.jax_utils import replicate, unreplicate
from flax.training import checkpoints
<<<<<<< HEAD
from jax import lax, random, tree_util
from jax.tree_util import tree_leaves
=======
from jax import random, tree, tree_util
from jax.sharding import NamedSharding
from jax.sharding import PartitionSpec as P
>>>>>>> bf2454b1
from jax.util import safe_map

from data import load_data, save_samples
from hps import Hyperparams
from models import (
    ARHyperparams,
    DiffusionHyperparams,
    PatchARHyperparams,
    S4Hyperparams,
    VSSMHyperparams,
)

map = safe_map


def reshape_batches(batch_size, data):
    assert batch_size % jax.device_count() == 0
    num_batches = len(data) // batch_size
    batch_sz_per_device = batch_size // jax.device_count()
    return np.reshape(
        data[: batch_size * num_batches],
        (num_batches, jax.device_count(), batch_sz_per_device) + data.shape[1:],
    )


def get_epoch(step, batch_size, data_size):
    num_batches = data_size // batch_size
    assert step % num_batches == 0
    return step // num_batches


def accum_metrics(metrics):
    return tree.map(lambda *args: jnp.mean(jnp.array(args)), *metrics)


def prepend_to_keys(d, s):
    return {s + k: d[k] for k in d}


def clip_grad(H: Hyperparams, g, metrics):
    g_flat, treedef = tree.flatten(g)
    norm = jnp.linalg.norm(jnp.array(map(jnp.linalg.norm, g_flat)))
    clip_coeff = (
        jnp.minimum(H.grad_clip / (norm + 1e-6), 1) if H.grad_clip else 1
    )

    skip = (
        jnp.isnan(metrics["loss"]) | ~(norm < H.skip_threshold)
        if H.skip_threshold
        else jnp.isnan(metrics["loss"])
    )
    assert jnp.isscalar(skip)

    metrics["grad_norm"] = norm

    return treedef.unflatten([clip_coeff * x for x in g_flat]), skip, metrics


def cond(pred, true_val, false_val):
    return tree.map(partial(jnp.where, pred), true_val, false_val)


@tree_util.register_dataclass
@dataclass(frozen=True)
class TrainState:
    weights: Any
    weights_ema: Any
    optimizer_state: Any
    step: int
    rng: Any


def load_train_state(H: Hyperparams):
    rng_init, rng_train = random.split(random.PRNGKey(H.seed))
    weights = H.model.init(
        rng_init,
        jnp.zeros((H.batch_size,) + H.data_shape, "int32"),
        random.PRNGKey(0),
    )

    optimizer_state = H.optimizer.init(weights)
    S = TrainState(weights, weights, optimizer_state, 0, rng_train)

    latest_checkpoint_path = checkpoints.latest_checkpoint(
        H.checkpoint_dir, H.checkpoint_prefix
    )
    if latest_checkpoint_path is not None:
        S = checkpoints.restore_checkpoint(
            path.abspath(H.checkpoint_dir), target=S, prefix=H.checkpoint_prefix
        )
        H.logprint(f"Checkpoint restored from {latest_checkpoint_path}")
    else:
        H.logprint("No checkpoint found")
    return S


@partial(jax.pmap, axis_name="batch", static_broadcasted_argnums=0)
def train_iter(H: Hyperparams, S: TrainState, batch):
    rng, rng_iter = random.split(S.rng)
    rng_iter = random.fold_in(rng_iter, lax.axis_index("batch"))

    def lossfun(weights):
        # TODO: use JAX rng instead of FLAX (temporary fix for the S4 code)
        return H.model.apply(
            weights, batch, rng_iter, rngs={"dropout": rng_iter}
        )

    gradval, metrics = lax.pmean(
        jax.grad(lossfun, has_aux=True)(S.weights), "batch"
    )

    gradval, skip, metrics = clip_grad(H, gradval, metrics)

    updates, optimizer_state_new = H.optimizer.update(
        gradval, S.optimizer_state, S.weights
    )
    weights_new = optax.apply_updates(S.weights, updates)
    weights_ema_new = tree.map(
        lambda w, e: (1 - H.ema_rate) * w + H.ema_rate * e,
        weights_new,
        S.weights_ema,
    )

    optimizer_state, weights, weights_ema = cond(
        skip,
        (S.optimizer_state, S.weights, S.weights_ema),
        (optimizer_state_new, weights_new, weights_ema_new),
    )

    return (
        TrainState(weights, weights_ema, optimizer_state, S.step + 1, rng),
        metrics,
    )


def train_epoch(H: Hyperparams, S: TrainState, data):
    early_logsteps = set(2**e for e in range(12))

    def should_log(step):
        return int(step) in early_logsteps or not step % H.steps_per_print

    if H.shuffle_before_epoch:
        rng, rng_shuffle = random.split(S.rng)
        S = dataclasses.replace(S, rng=rng)
        data = random.permutation(rng_shuffle, data)

    S = replicate(S)
    for batch in reshape_batches(H.batch_size, data):
        S, metrics = train_iter(H, S, batch)
        metrics = prepend_to_keys(unreplicate(metrics), "train/")
        metrics["lr"] = H.scheduler(unreplicate(S.step))
        H.logtrain(unreplicate(S.step), metrics)
    return unreplicate(S)


@partial(jax.pmap, axis_name="batch", static_broadcasted_argnums=0)
def eval_iter(H: Hyperparams, S: TrainState, rng_iter, batch):
    # TODO: use JAX rng instead of FLAX (temporary fix for the S4 code)
    _, metrics = H.model.apply(
        S.weights_ema, batch, rng_iter, rngs={"dropout": rng_iter}
    )
    return lax.pmean(metrics, "batch")


def eval(H: Hyperparams, S: TrainState, data):
    # TODO: don't skip last batch
    S = replicate(S)
    # We don't care too much about reproducibility here:
    rng = random.PRNGKey(int(time.time()))
    metrics = []
    for batch in reshape_batches(H.batch_size_eval, data):
        rng, rng_iter = random.split(rng)
        rng_iter = random.split(rng_iter, jax.device_count())
        metrics.append(unreplicate(eval_iter(H, S, rng_iter, batch)))
    return prepend_to_keys(accum_metrics(metrics), "eval/")


def generate_samples(H: Hyperparams, S: TrainState):
    save_samples(
        H,
        S.step,
        H.model.apply(
            S.weights_ema,
            H.data_seq_length,
            H.num_samples_per_eval,
            S.rng,
            method=H.sample_prior,
        ),
    )


def train(H: Hyperparams, S: TrainState, data):
    data_train, data_test = data

    t_last_checkpoint = time.time()
    # In case we're resuming a run
    start_epoch = get_epoch(S.step, H.batch_size, len(data_train))
    for e in range(start_epoch, H.num_epochs):
        S = train_epoch(H, S, data_train)
        if (time.time() - t_last_checkpoint) / 60 > H.mins_per_checkpoint:
            H.logprint("Saving checkpoint", step=S.step)
            checkpoints.save_checkpoint(
                path.abspath(H.checkpoint_dir), S, S.step, H.checkpoint_prefix
            )
            t_last_checkpoint = time.time()
        if not (e + 1) % H.epochs_per_eval:
            H.log(S.step, eval(H, S, data_test))

        if H.num_samples_per_eval and (not (e + 1) % H.epochs_per_gen):
            generate_samples(H, S)


def log_configuration(H: Hyperparams, S: TrainState):
    os.makedirs(H.log_dir, exist_ok=True)
    with open(path.join(H.log_dir, H.id + ".yaml"), "w") as f:
        f.write(tyro.to_yaml(H))

    if H.enable_wandb:
        import wandb

        config = dataclasses.asdict(H)
        num_parameters = sum(leaf.size for leaf in tree.leaves(S.weights))
        H.logprint(f"Number of parameters: {num_parameters}")
        config["num_parameters"] = num_parameters
        config["model"] = H.model.__class__.__name__

        wandb.init(
            config=config,
            name=H.id,
        )


def main():
    H = tyro.cli(
        Annotated[VSSMHyperparams, tyro.conf.subcommand("vssm")]
        | Annotated[S4Hyperparams, tyro.conf.subcommand("s4")]
        | Annotated[ARHyperparams, tyro.conf.subcommand("ar")]
        | Annotated[PatchARHyperparams, tyro.conf.subcommand("patch-ar")]
        | Annotated[DiffusionHyperparams, tyro.conf.subcommand("diffusion")]
    )
    H, data = load_data(H)
    H.logprint("Loading train state")
    S = load_train_state(H)
    log_configuration(H, S)
    H.logprint("Training", id=H.id)
    train(H, S, data)
    if H.enable_wandb:
        import wandb

        wandb.finish()


if __name__ == "__main__":
    main()<|MERGE_RESOLUTION|>--- conflicted
+++ resolved
@@ -13,14 +13,7 @@
 import tyro
 from flax.jax_utils import replicate, unreplicate
 from flax.training import checkpoints
-<<<<<<< HEAD
-from jax import lax, random, tree_util
-from jax.tree_util import tree_leaves
-=======
-from jax import random, tree, tree_util
-from jax.sharding import NamedSharding
-from jax.sharding import PartitionSpec as P
->>>>>>> bf2454b1
+from jax import lax, random, tree, tree_util
 from jax.util import safe_map
 
 from data import load_data, save_samples
