--- conflicted
+++ resolved
@@ -18,13 +18,9 @@
 def load_data(H: Hyperparams):
     match H.dataset:
         case "binarized-mnist":
-<<<<<<< HEAD
             H, data = load_mnist_binarized(H)
-=======
-            H, data = mnist_binarized(H)
         case "sc09":
-            H, data = sc09(H)
->>>>>>> 396b7635
+            H, data = load_sc09(H)
         case _:
             raise ValueError(f'Invalid dataset "{H.dataset}".')
     return H, data
@@ -90,31 +86,7 @@
     return H, (train, test)
 
 
-<<<<<<< HEAD
-def save_samples(H: Hyperparams, step, samples):
-    match H.dataset:
-        case "binarized-mnist":
-            save_mnist_binarized(H, step, samples)
-        case _:
-            raise NotImplementedError
-
-
-def save_mnist_binarized(H: Hyperparams, step, samples):
-    batch_size, seq_length, num_channels = samples.shape
-    assert seq_length == 28 * 28
-    assert num_channels == 2
-
-    sample_dir = Path(H.sample_dir) / H.id
-    sample_dir.mkdir(parents=True, exist_ok=True)
-
-    samples = jnp.reshape(samples, (batch_size, 28, 28, 2))
-    samples = jnp.astype(
-        255 * jnp.hstack(nn.softmax(samples)[:, :, :, 1]), "uint8"
-    )
-    samples = Image.fromarray(np.array(samples), mode="L")
-    samples.save(sample_dir / f"step-{step}.png")
-=======
-def sc09(H):
+def load_sc09(H):
     seq_len = 16_000
     num_cats = 256
     base = Path(H.data_dir) / "sc09"
@@ -234,4 +206,27 @@
         data_preprocess_fn=lambda x: 2.0 * x - 1,
     )
     return H, (train, test)
->>>>>>> 396b7635
+
+
+def save_samples(H: Hyperparams, step, samples):
+    match H.dataset:
+        case "binarized-mnist":
+            save_mnist_binarized(H, step, samples)
+        case _:
+            raise NotImplementedError
+
+
+def save_mnist_binarized(H: Hyperparams, step, samples):
+    batch_size, seq_length, num_channels = samples.shape
+    assert seq_length == 28 * 28
+    assert num_channels == 2
+
+    sample_dir = Path(H.sample_dir) / H.id
+    sample_dir.mkdir(parents=True, exist_ok=True)
+
+    samples = jnp.reshape(samples, (batch_size, 28, 28, 2))
+    samples = jnp.astype(
+        255 * jnp.hstack(nn.softmax(samples)[:, :, :, 1]), "uint8"
+    )
+    samples = Image.fromarray(np.array(samples), mode="L")
+    samples.save(sample_dir / f"step-{step}.png")